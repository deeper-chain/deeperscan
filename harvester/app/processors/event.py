--- conflicted
+++ resolved
@@ -578,15 +578,10 @@
 
             # Add search indices for validators sessions
             for account_id in validators:
-<<<<<<< HEAD
-                print('account_id', account_id)
-=======
                 print('account_id--->>>', account_id)
->>>>>>> 242f8f4e
                 search_index = self.add_search_index(
                     index_type_id=settings.SEARCH_INDEX_STAKING_SESSION,
-                    # account_id=account_id.replace('0x', '')
-                    account_id=account_id
+                    account_id=account_id.replace('0x', '')
                 )
 
                 search_index.save(db_session)
